--- conflicted
+++ resolved
@@ -213,10 +213,6 @@
 
 #### What does "Near-full" support of the webhook API mean?
 
-<<<<<<< HEAD
-**A**: The Discord API supports up to 10 embeds per webhook and also offers additional `fields` in the embed. Due to the input format for actions, I decided to limit it to one embed and I decided not to support fields. (`fields` seem to be bold text above non-bold text, so they seem reproducable without the explicit field). If you need to have multiple embeds, I would suggest invoking the action multiple times. If requested, I can explore providing the additional embeds and fields, but based on feedback I was getting during dev, the fields provided currently suited most needs. 
-=======
 The Discord API supports up to 10 embeds per webhook and also offers additional `fields` in the embed. Due to the input format for actions, I decided to limit it to one embed and I decided not to support fields. (`fields` seem to be bold text above non-bold text, so they seem reproducable without the explicit field). If you need to have multiple embeds, I would suggest invoking the action multiple times. If requested, I can explore providing the additional embeds and fields, but based on feedback I was getting during dev, the fields provided currently suited most needs. 
 
 The action also doesn't support threads. Support coming soon. 
->>>>>>> b5e5e1a6
